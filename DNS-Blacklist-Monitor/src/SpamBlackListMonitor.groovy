#!/usr/bin/env groovy
import groovy.time.TimeCategory
import groovy.time.TimeDuration

import java.util.concurrent.Callable
import java.util.concurrent.Executors
import java.util.concurrent.Future
import java.util.concurrent.TimeUnit

/**
 * Multi-threaded monitor to check if a specific IP address is registered
 * on a DNS Real-time Blackhole List (DNSRBL) service. The monitor uses the
 * reverse IP DNS lookups against a set of DNSRBL provider. For DNS lookup
 * the InetAddress.getByName() method is used.
 *
 * For example:
 * ------------
 * Check if a mail server with the IP address 87.226.224.34 is registered
 * on bl.spamcop.net would be
 *
 *   host 34.224.226.87.bl.spamcop.net
 *   34.224.226.87.bl.spamcop.net has address 127.0.0.2
 *
 * If the reverse address has an A record the IP address for the mail server
 * is on the block list of the given DNSRBL server. If you don't have an
 * A record the server is not blocked.
 *
 * The monitor does not support IPv6.
 *
 *
 * The following variables are passed into the script from OpenNMS:
 *
 *   map         - a Map object that contains all the various parameters passed
 *                 to the monitor from the service definition in the
 *                 poller-configuration.xml file
 *   ip_addr     - the IP address that is currently being polled.
 *   node_id     - the Node ID of the node the ip_addr belongs to
 *                 node_label - this nodes label
 *   node_label -  this nodes label
 *   svc_name    - the name of the service that is being polled
 *   bsf_monitor - the instance of the BSFMonitor object calling the script,
 *                 useful primarily for purposes of logging via its
 *                 log(String sev, String fmt, Object... args) method.
 *   results     - a hash map (string, string) that the script may use to pass its
 *                 results back to the BSFMonitor - the status indication should be
 *                 set into the entry with key "status", and for status indications
 *                 other than "OK," a reason code should be set into the entry with
 *                 key "reason"
 *   times       - an ordered hash map (string, number) that the script may use to
 *                 pass one or more response times back to the BSFMonitor
 *
 * @author Ronny Trommer (ronny@opennms.org)
 * @since 1.0-SNAPSHOT
 */

/**
 * Class with a lookup result. It represents a result from DNSRBL lookup which contains
 * the Blacklist provider, a flag for blacklisted entry and the lookup time for the specific
 * Blacklist provider.
 */
class LookupResult {

    /**
     * Name of the DNS real time Blackholelist provider
     */
    String blProvider = null;

    /**
     * Flag if the blacklist provider has the IP address on his block list
     */
    boolean isBlacklisted;

    /**
     * The response time for the DNS lookup
     */
    TimeDuration lookupTime = null

    /**
     * A clean output of the lookup result
     *
     * @return attributes as {@link java.lang.String}
     */
    @Override
    def String toString() {
        return "DNSRBL provider = [${blProvider}]; Is black listed = [${isBlacklisted}], Resolve time = [${lookupTime.toMilliseconds()} ms]"
    }
}

/**
 * Amount of Threads for parallel the DNS lookups
 */
MAX_THREADS = 10

/**
 * Initialize timeout for waiting on lookup threads is initialized with 30 seconds
 */
TIMEOUT = 30000

/**
 * Initialize poller status with UNKNOWN --> Service down
 */
results.put('status', 'UNK')

/**
 * Closure for parallel blacklist lookups
 */
def myClosure = { blProvider, ipAddress -> blackholeListLookup(ipAddress, blProvider) }

/**
 * IP address to test
 */
def ipAddress = ip_addr

/**
 * Collection with DNSRBL lookup results
 */
def Collection<LookupResult> blacklistResultList = null;

/**
 * Thread pool for DNS lookups
 */
def threadPool = Executors.newFixedThreadPool(MAX_THREADS)

/**
 * Start time for total time measurement
 */
def timeStart = new Date()

/**
 * List with all DNSRBL provider
 */
def dnsRblProviderList = [
        'b.barracudacentral.org',
        'bl.emailbasura.org',
        'bl.spamcannibal.org',
        'bl.spamcop.net',
        'blackholes.five-ten-sg.com',
        'blacklist.woody.ch',
        'bogons.cymru.com',
        'cbl.abuseat.org cdl.anti-spam.org.cn',
        'combined.abuse.ch combined.rbl.msrbl.net',
        'db.wpbl.info',
        'dnsbl-1.uceprotect.net',
        'dnsbl-2.uceprotect.net',
        'dnsbl-3.uceprotect.net',
        'dnsbl.ahbl.org',
        'dnsbl.cyberlogic.net',
        'dnsbl.inps.de',
        'dnsbl.sorbs.net drone.abuse.ch',
        'drone.abuse.ch',
        'duinv.aupads.org',
        'dul.dnsbl.sorbs.net dul.ru',
        'dyna.spamrats.com dynip.rothen.com',
        'http.dnsbl.sorbs.net',
        'images.rbl.msrbl.net',
        'ips.backscatterer.org ix.dnsbl.manitu.net',
        'korea.services.net',
        'misc.dnsbl.sorbs.net',
        'noptr.spamrats.com',
        'ohps.dnsbl.net.au omrs.dnsbl.net.au orvedb.aupads.org',
        'osps.dnsbl.net.au osrs.dnsbl.net.au owfs.dnsbl.net.au',
        'owps.dnsbl.net.au pbl.spamhaus.org',
        'phishing.rbl.msrbl.net',
        'psbl.surriel.com',
        'rbl.interserver.net rbl.megarbl.net',
        'rdts.dnsbl.net.au relays.bl.gweep.ca',
        'ricn.dnsbl.net.au',
        'rmst.dnsbl.net.au sbl.spamhaus.org',
        'short.rbl.jp',
        'smtp.dnsbl.sorbs.net',
        'socks.dnsbl.sorbs.net spam.abuse.ch',
        'spam.dnsbl.sorbs.net',
        'spam.rbl.msrbl.net',
        'spam.spamrats.com',
        'spamlist.or.kr',
        'spamrbl.imp.ch',
        't3direct.dnsbl.net.au',
        'tor.ahbl.org',
        'tor.dnsbl.sectoor.de',
        'torserver.tor.dnsbl.sectoor.de',
        'ubl.lashback.com',
        'ubl.unsubscore.com',
        'virbl.bit.nl',
        'virus.rbl.jp',
        'virus.rbl.msrbl.net web.dnsbl.sorbs.net',
        'wormrbl.imp.ch',
        'xbl.spamhaus.org',
        'zen.spamhaus.org',
        'zombie.dnsbl.sorbs.net'
/**
 * Commented very slow DNSRBL provider, cause resolve time is up to 35 seconds
 *      'relays.bl.kundenserver.de',
 *      'probes.dnsbl.net.au proxy.bl.gweep.ca proxy.block.transip.nl',
 *      'relays.nether.net residential.block.transip.nl'
 */
]

/**
 * Create DNS hostname to request A record. The IP address is reversed
 * and attached with the DNSRBL provider
 *
 * @param ipAddress IPv4 Address as {@link java.lang.String}
 * @param blProvider DNSRBL provider DNS domain as {@link java.lang.String}
 * @return reverse IP address with DNSRBL domain name as {@link java.lang.String}
 */
def private buildQuery(String ipAddress, String blProvider) {
    // Split IPv4 address in octets
    def ipAddressOctets = ipAddress.split("\\.");
    def reverseIpString = ""

    // Reverse IPv4 octets and append "." (10.0.1.2 -> 2.1.0.10.)
    for (octet in ipAddressOctets.reverse()) {
        reverseIpString += octet + "."
    }

    // Return reversed IPv4 address with DNSRBL provider domain name (e.g. 2.1.0.10.bl.spamcop.net)
    return reverseIpString + blProvider
}

/**
 * Request DNS A record for given IPv4 address for a given DNSRBL Blacklist provider
 *
 * @param ipAddress IPv4 address as {@link java.lang.String}
 * @param blProvider Domain name of the DNSRBL provider as {@link java.lang.String}
 * @return lookup result as {@link LookupResult}
 */
def private LookupResult blackholeListLookup(String ipAddress, String blProvider) {
    // Build the host name for the DNS A record request
    def query = buildQuery(ipAddress, blProvider)

    // Start time measurement for specific DNS A record lookup
    def startLookupTime = new Date()

    // Initialize empty lookup result
    def LookupResult lookupResult = new LookupResult()

    // Try DNS lookup and filling up lookup result
    try {
        lookupResult.blProvider = blProvider

        // DNS A record request
        InetAddress.getByName(query)

        // DNS A record successful, IP address is registered on the DNSRBL provider
        lookupResult.isBlacklisted = true;
        bsf_monitor.log("IP address " + ipAddress + " *IS* blackhole listed on " + blProvider + ". Lookup query: " + query, null)
    } catch (UnknownHostException e) {

        // No A record found, IP address is not registered on the DNSRBL provider
        lookupResult.isBlacklisted = false;
        bsf_monitor.log("IP address " + ipAddress + " *NOT* on blackhole list " + blProvider + ". Lookup query: " + query, null)
    }

    // Stop time measurement for specific DNS A record lookup
    def stopLookupTime = new Date()

    // Calculate time difference
    TimeDuration duration = TimeCategory.minus(stopLookupTime, startLookupTime)

    // Fill time measurement in lookup result
    lookupResult.lookupTime = duration

    return lookupResult
}

/**
 * Create output for the monitoring system
 *
 * @param blacklistResultList
 *      with all DNS lookup results for all DNSRBL provider as {@link java.util.Collection}
 * @return Output for monitoring system as {@link java.lang.String}
 */
def private String buildMonitoringOutput(Collection blacklistResultList) {
    def output = ""

    // Get all black list provider where the IP address is registered
    for (blacklistResult in blacklistResultList) {
        if (blacklistResult.isBlacklisted) {
            // IP address is registered on a black list
            if ("".equals(output)) {
                // first entry
                output += "${blacklistResult.blProvider}"
            } else {
                // 2nd + entry
                output = "${output}, ${blacklistResult.blProvider}"
            }
        }
    }

    if ("".equals(output)) {
        // The IP address is not registered on any of the DNSRBL provider
        results.put("status", "OK")
    } else {
        // At least one DNSRBL provider has the IPv4 address registered and blocks the IP
        results.put("status", "NOK")
        results.put("reason", "IP address black listed on: " + output)

    }

    return output
}

/**
 * Running the script
 */
// groovy poller is starting
bsf_monitor.log("DEBUG", "BSFMonitor [" + svc_name + "] start", null);

// If the poller-configuration has timeout set
if (!map.get("timeout") == null) {
    TIMEOUT = map.get("timeout")
}

try {
    bsf_monitor.log("INFO", "service name: " + svc_name + " ipaddr: " + ipAddress + " node label: " + node_label + "[" + node_id + "]", null);
    // from map object
    bsf_monitor.log("INFO", "source script filename: " + map.get("file-name"), null)
    bsf_monitor.log("INFO", "parameter key=script_option from poller config: " + map.get("script_option"), null)
} catch (e) {
}

try {
    // Try to make lookups with parallel threads
    List<Future> futures = dnsRblProviderList.collect { blProvider ->
        threadPool.submit({ ->
            myClosure blProvider, ipAddress
        } as Callable);
    }

    // Get all results from threads
    blacklistResultList = futures.collect { it.get() } as Collection<LookupResult>
} finally {
    threadPool.awaitTermination(TIMEOUT, TimeUnit.MILLISECONDS)
    bsf_monitor.log("DEBUG", "Thread pool awaiting timeout set to " + TIMEOUT, null)
    threadPool.shutdown()
<<<<<<< HEAD
=======
    try {
        threadPool.awaitTermination(TIMEOUT, TimeUnit.MILLISECONDS)
        bsf_monitor.log("DEBUG", "Thread pool awaiting timeout set to " + TIMEOUT, null)
    } catch (InterruptedException e) {
        bsf_monitor.log("ERROR", "Thread pool awaiting timeout was interrupted with message: " + e.getMessage())
    }
>>>>>>> 9ead74cd
    bsf_monitor.log("DEBUG", "Shutdown SpamBlackListMonitor thread pool", null)
}

// Stop total time measurement
def timeStop = new Date()

// Evaluate output and build result map
buildMonitoringOutput(blacklistResultList)

// Calculate time duration
TimeDuration duration = TimeCategory.minus(timeStop, timeStart)
times.put("DnsRblTotalTime", duration.toMilliseconds())
bsf_monitor.log("INFO", "BSFMonitor " + svc_name + " finished", null)<|MERGE_RESOLUTION|>--- conflicted
+++ resolved
@@ -333,15 +333,12 @@
     threadPool.awaitTermination(TIMEOUT, TimeUnit.MILLISECONDS)
     bsf_monitor.log("DEBUG", "Thread pool awaiting timeout set to " + TIMEOUT, null)
     threadPool.shutdown()
-<<<<<<< HEAD
-=======
     try {
         threadPool.awaitTermination(TIMEOUT, TimeUnit.MILLISECONDS)
         bsf_monitor.log("DEBUG", "Thread pool awaiting timeout set to " + TIMEOUT, null)
     } catch (InterruptedException e) {
         bsf_monitor.log("ERROR", "Thread pool awaiting timeout was interrupted with message: " + e.getMessage())
     }
->>>>>>> 9ead74cd
     bsf_monitor.log("DEBUG", "Shutdown SpamBlackListMonitor thread pool", null)
 }
 
